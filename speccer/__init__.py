--- conflicted
+++ resolved
@@ -1,60 +1,46 @@
-import logging
-import logging.config
-
-<<<<<<< HEAD
-import sys
-import attr
-
-from .default_strategies import *
-from .model import *
-from .strategy import *
-from .ops import *
-from .pset import *
-from .asserts import *
-from .types import *
-from .clauses import *
-from . import spec as specM
-
-def spec(depth, testable, outfile=sys.stdout):
-    '''Runs speccer on some testable type (function, Property)
-    '''
-    return specM.spec(depth, testable, specM.Options(output_file=outfile))
-=======
-from . import default_strategies
-from .model import Model, command
-from .strategy import Strategy, register, has_strat_instance, get_strat_instance
-from .ops import values, value_args, implies, mapS
-from .spec import spec
-from .clauses import empty, exists, forall
-
-from .asserts import (assertTrue, assertFalse, assertThat, assertEqual,
-                      assertNotEqual, assertIs, assertIsNot, assertIsInstance)
-
-from . import types
->>>>>>> 301e813f
-
-def enableLogging(debug=False):
-    logging.config.dictConfig({
-        'version': 1,
-        'disable_existing_loggers': False,
-
-        'formatters': {
-            'default': {
-                'format': '[{asctime}] {levelname}, {name}: {message}',
-                'datefmt': '%Y/%m/%d %H:%M:%S',
-                'style': '{',
-            },
-        },
-
-        'handlers': {
-            'stdout': {
-                'class': 'logging.StreamHandler',
-                'formatter': 'default',
-            },
-        },
-
-        'root': {
-            'level': logging.DEBUG if debug else logging.INFO,
-            'handlers': ['stdout'],
-        },
-    })
+import logging
+import logging.config
+
+import sys
+import attr
+
+from . import types as _types
+from .default_strategies import *
+from .model import *
+from .strategy import *
+from .ops import *
+from .pset import *
+from .asserts import *
+from .clauses import *
+from . import spec as specM
+
+def spec(depth, testable, outfile=sys.stdout):
+    '''Runs speccer on some testable type (function, Property)
+    '''
+    return specM.spec(depth, testable, specM.Options(output_file=outfile))
+
+def enableLogging(debug=False):
+    logging.config.dictConfig({
+        'version': 1,
+        'disable_existing_loggers': False,
+
+        'formatters': {
+            'default': {
+                'format': '[{asctime}] {levelname}, {name}: {message}',
+                'datefmt': '%Y/%m/%d %H:%M:%S',
+                'style': '{',
+            },
+        },
+
+        'handlers': {
+            'stdout': {
+                'class': 'logging.StreamHandler',
+                'formatter': 'default',
+            },
+        },
+
+        'root': {
+            'level': logging.DEBUG if debug else logging.INFO,
+            'handlers': ['stdout'],
+        },
+    })